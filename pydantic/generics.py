--- conflicted
+++ resolved
@@ -86,14 +86,6 @@
     type_args = _get_args(type_)
     if type_args:
         concrete_type_args = tuple(resolve_type_hint(arg, typevars_map) for arg in type_args)
-<<<<<<< HEAD
-        origin_type = _get_origin(type_) or type_
-        origin_type = _builtin_type_map.get(origin_type, origin_type)
-        if origin_type is type:
-            return type_[concrete_type_args]
-        else:
-            return origin_type[concrete_type_args]
-=======
         origin_type = _get_origin(type_)
         if origin_type is not None:
             try:
@@ -111,7 +103,6 @@
         # this should not be reached
         raise TypeError(f'Could not resolve type origin: {type_}')  # pragma: no cover
 
->>>>>>> 1e31c952
     if lenient_issubclass(type_, GenericModel) and not type_.__concrete__:
         return type_[tuple(resolve_type_hint(t, typevars_map) for t in type_.__parameters__)]
     return typevars_map.get(type_, type_)
