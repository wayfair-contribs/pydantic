--- conflicted
+++ resolved
@@ -1,9 +1,6 @@
-<<<<<<< HEAD
 import collections
+import sys
 import typing
-from typing import TYPE_CHECKING, Any, ClassVar, Dict, Iterator, Tuple, Type, TypeVar, Union, cast, get_type_hints
-=======
-import sys
 from types import FrameType, ModuleType
 from typing import (
     TYPE_CHECKING,
@@ -12,6 +9,7 @@
     ClassVar,
     Dict,
     Generic,
+    Iterator,
     Optional,
     Tuple,
     Type,
@@ -20,7 +18,6 @@
     cast,
     get_type_hints,
 )
->>>>>>> 73ed6ed5
 
 from .class_validators import gather_all_validators
 from .fields import FieldInfo, ModelField
@@ -48,11 +45,7 @@
         cached = _generic_types_cache.get((cls, params))
         if cached is not None:
             return cached
-<<<<<<< HEAD
-        if cls.__concrete__ and typing.Generic not in cls.__bases__:
-=======
         if cls.__concrete__ and Generic not in cls.__bases__:
->>>>>>> 73ed6ed5
             raise TypeError('Cannot parameterize a concrete instantiation of a generic model')
         if not isinstance(params, tuple):
             params = (params,)
@@ -66,11 +59,7 @@
         if typevars_map and all(k is v for k, v in typevars_map.items()):
             return cls
         type_hints = get_type_hints(cls).items()
-<<<<<<< HEAD
-        instance_type_hints = {k: v for k, v in type_hints if _get_origin(v) is not ClassVar}
-=======
         instance_type_hints = {k: v for k, v in type_hints if get_origin(v) is not ClassVar}
->>>>>>> 73ed6ed5
         concrete_type_hints: Dict[str, Type[Any]] = {
             k: resolve_type_hint(v, typevars_map) for k, v in instance_type_hints.items()
         }
@@ -144,11 +133,10 @@
 
 
 def resolve_type_hint(type_: Any, typevars_map: Dict[Any, Any]) -> Type[Any]:
-<<<<<<< HEAD
     type_args = _get_args(type_)
     if type_args:
         concrete_type_args = tuple(resolve_type_hint(arg, typevars_map) for arg in type_args)
-        origin_type = _get_origin(type_)
+        origin_type = get_origin(type_)
         if origin_type is not None:
             try:
                 return origin_type[concrete_type_args]
@@ -169,11 +157,6 @@
         return type_[tuple(resolve_type_hint(t, typevars_map) for t in type_.__parameters__)]
     if isinstance(type_, list):
         return [resolve_type_hint(element, typevars_map) for element in type_]
-=======
-    if get_origin(type_) and getattr(type_, '__parameters__', None):
-        concrete_type_args = tuple([typevars_map[x] for x in type_.__parameters__])
-        return type_[concrete_type_args]
->>>>>>> 73ed6ed5
     return typevars_map.get(type_, type_)
 
 
@@ -204,7 +187,6 @@
     return field_type
 
 
-<<<<<<< HEAD
 def _has_typevar(v: Any) -> bool:
     if lenient_issubclass(v, GenericModel):
         return not v.__concrete__
@@ -216,10 +198,43 @@
     return isinstance(v, TypeVar)  # type: ignore
 
 
+def get_caller_module_name() -> Optional[str]:
+    """
+    Used inside a function to get its caller module name
+
+    Will only work against non-compiled code, therefore used only in pydantic.generics
+    """
+    import inspect
+
+    try:
+        previous_caller_frame = inspect.stack()[2].frame
+    except IndexError as e:
+        raise RuntimeError('This function must be used inside another function') from e
+
+    getmodule = cast(Callable[[FrameType, str], Optional[ModuleType]], inspect.getmodule)
+    previous_caller_module = getmodule(previous_caller_frame, previous_caller_frame.f_code.co_filename)
+    return previous_caller_module.__name__ if previous_caller_module is not None else None
+
+
+def is_call_from_module() -> bool:
+    """
+    Used inside a function to check whether it was called globally
+
+    Will only work against non-compiled code, therefore used only in pydantic.generics
+    """
+    import inspect
+
+    try:
+        previous_caller_frame = inspect.stack()[2].frame
+    except IndexError as e:
+        raise RuntimeError('This function must be used inside another function') from e
+    return previous_caller_frame.f_locals is previous_caller_frame.f_globals
+
+
 def _get_args(tp: Any) -> Any:
     """Simplified Backport of `typing.get_args` as it is only available for python 3.8."""
     try:  # pragma: no cover
-        return cast(typing.Any, typing).get_args(tp)
+        return cast(Any, typing).get_args(tp)
     except AttributeError:
         pass
     if isinstance(tp, typing._GenericAlias):  # type: ignore
@@ -238,41 +253,4 @@
         pass
     if isinstance(tp, typing._GenericAlias):  # type: ignore
         return tp.__origin__
-    return None
-=======
-def _is_typevar(v: Any) -> bool:
-    return isinstance(v, TypeVar)
-
-
-def get_caller_module_name() -> Optional[str]:
-    """
-    Used inside a function to get its caller module name
-
-    Will only work against non-compiled code, therefore used only in pydantic.generics
-    """
-    import inspect
-
-    try:
-        previous_caller_frame = inspect.stack()[2].frame
-    except IndexError as e:
-        raise RuntimeError('This function must be used inside another function') from e
-
-    getmodule = cast(Callable[[FrameType, str], Optional[ModuleType]], inspect.getmodule)
-    previous_caller_module = getmodule(previous_caller_frame, previous_caller_frame.f_code.co_filename)
-    return previous_caller_module.__name__ if previous_caller_module is not None else None
-
-
-def is_call_from_module() -> bool:
-    """
-    Used inside a function to check whether it was called globally
-
-    Will only work against non-compiled code, therefore used only in pydantic.generics
-    """
-    import inspect
-
-    try:
-        previous_caller_frame = inspect.stack()[2].frame
-    except IndexError as e:
-        raise RuntimeError('This function must be used inside another function') from e
-    return previous_caller_frame.f_locals is previous_caller_frame.f_globals
->>>>>>> 73ed6ed5
+    return None