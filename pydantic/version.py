__all__ = 'VERSION', 'version_info'

<<<<<<< HEAD
VERSION = '1.6.1.dev5'
=======
VERSION = '1.7'
>>>>>>> 73ed6ed5


def version_info() -> str:
    import platform
    import sys
    from importlib import import_module
    from pathlib import Path

    from .main import compiled

    optional_deps = []
    for p in ('typing-extensions', 'email-validator', 'devtools'):
        try:
            import_module(p.replace('-', '_'))
        except ImportError:
            continue
        optional_deps.append(p)

    info = {
        'pydantic version': VERSION,
        'pydantic compiled': compiled,
        'install path': Path(__file__).resolve().parent,
        'python version': sys.version,
        'platform': platform.platform(),
        'optional deps. installed': optional_deps,
    }
    return '\n'.join('{:>30} {}'.format(k + ':', str(v).replace('\n', ' ')) for k, v in info.items())<|MERGE_RESOLUTION|>--- conflicted
+++ resolved
@@ -1,10 +1,6 @@
 __all__ = 'VERSION', 'version_info'
 
-<<<<<<< HEAD
-VERSION = '1.6.1.dev5'
-=======
-VERSION = '1.7'
->>>>>>> 73ed6ed5
+VERSION = '1.7.dev1'
 
 
 def version_info() -> str:
