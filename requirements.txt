<<<<<<< HEAD
# benchmark requirements are skipped here since they're rarely required
# -r benchmarks/requirements.txt

# Docs Requirements
# -r docs/requirements.txt
ansi2html==1.5.2
mkdocs==1.1.2
markdown==3.3
mkdocs-exclude==1.0.2
mkdocs-material==6.0.2
markdown-include==0.6.0
pygments==2.7.1
sqlalchemy   # pyup: ignore
orjson       # pyup: ignore
ujson        # pyup: ignore


# -r tests/requirements.txt
=======
# requirements for compilation and from setup.py so dependabot prompts us to test with latest version of these packages
>>>>>>> 73ed6ed5

Cython==0.29.21;sys_platform!='win32'
devtools==0.6.1
email-validator==1.1.1
dataclasses==0.6; python_version < '3.7'
typing-extensions==3.7.4.1; python_version < '3.8'
python-dotenv==0.14.0<|MERGE_RESOLUTION|>--- conflicted
+++ resolved
@@ -1,25 +1,4 @@
-<<<<<<< HEAD
-# benchmark requirements are skipped here since they're rarely required
-# -r benchmarks/requirements.txt
-
-# Docs Requirements
-# -r docs/requirements.txt
-ansi2html==1.5.2
-mkdocs==1.1.2
-markdown==3.3
-mkdocs-exclude==1.0.2
-mkdocs-material==6.0.2
-markdown-include==0.6.0
-pygments==2.7.1
-sqlalchemy   # pyup: ignore
-orjson       # pyup: ignore
-ujson        # pyup: ignore
-
-
-# -r tests/requirements.txt
-=======
 # requirements for compilation and from setup.py so dependabot prompts us to test with latest version of these packages
->>>>>>> 73ed6ed5
 
 Cython==0.29.21;sys_platform!='win32'
 devtools==0.6.1
