import abc
import sys
from enum import Enum
from typing import Any, ClassVar, Dict, Generic, List, Optional, Sequence, Tuple, Type, TypeVar, Union, \
    Callable

import pytest

from pydantic import BaseModel, Field, ValidationError, root_validator, validator
<<<<<<< HEAD
from pydantic.generics import GenericModel, _generic_types_cache, _has_typevar
=======
from pydantic.generics import GenericModel, _generic_types_cache, get_caller_module_name
>>>>>>> 73ed6ed5

skip_36 = pytest.mark.skipif(sys.version_info < (3, 7), reason='generics only supported for python 3.7 and above')


@skip_36
def test_generic_name():
    data_type = TypeVar('data_type')

    class Result(GenericModel, Generic[data_type]):
        data: data_type

    assert Result[List[int]].__name__ == 'Result[typing.List[int]]'


@skip_36
def test_double_parameterize_error():
    data_type = TypeVar('data_type')

    class Result(GenericModel, Generic[data_type]):
        data: data_type

    with pytest.raises(TypeError) as exc_info:
        Result[int][int]

    assert str(exc_info.value) == 'Cannot parameterize a concrete instantiation of a generic model'


@skip_36
def test_value_validation():
    T = TypeVar('T')

    class Response(GenericModel, Generic[T]):
        data: T

        @validator('data', each_item=True)
        def validate_value_nonzero(cls, v):
            if v == 0:
                raise ValueError('value is zero')
            return v

        @root_validator()
        def validate_sum(cls, values):
            if sum(values.get('data', {}).values()) > 5:
                raise ValueError('sum too large')
            return values

    assert Response[Dict[int, int]](data={1: '4'}).dict() == {'data': {1: 4}}
    with pytest.raises(ValidationError) as exc_info:
        Response[Dict[int, int]](data={1: 'a'})
    assert exc_info.value.errors() == [
        {'loc': ('data', 1), 'msg': 'value is not a valid integer', 'type': 'type_error.integer'}
    ]

    with pytest.raises(ValidationError) as exc_info:
        Response[Dict[int, int]](data={1: 0})
    assert exc_info.value.errors() == [{'loc': ('data', 1), 'msg': 'value is zero', 'type': 'value_error'}]

    with pytest.raises(ValidationError) as exc_info:
        Response[Dict[int, int]](data={1: 3, 2: 6})
    assert exc_info.value.errors() == [{'loc': ('__root__',), 'msg': 'sum too large', 'type': 'value_error'}]


@skip_36
def test_methods_are_inherited():
    class CustomGenericModel(GenericModel):
        def method(self):
            return self.data

    T = TypeVar('T')

    class Model(CustomGenericModel, Generic[T]):
        data: T

    instance = Model[int](data=1)

    assert instance.method() == 1


@skip_36
def test_config_is_inherited():
    class CustomGenericModel(GenericModel):
        class Config:
            allow_mutation = False

    T = TypeVar('T')

    class Model(CustomGenericModel, Generic[T]):
        data: T

    instance = Model[int](data=1)

    with pytest.raises(TypeError) as exc_info:
        instance.data = 2

    assert str(exc_info.value) == '"Model[int]" is immutable and does not support item assignment'


@skip_36
def test_default_argument():
    T = TypeVar('T')

    class Result(GenericModel, Generic[T]):
        data: T
        other: bool = True

    result = Result[int](data=1)
    assert result.other is True


@skip_36
def test_default_argument_for_typevar():
    T = TypeVar('T')

    class Result(GenericModel, Generic[T]):
        data: T = 4

    result = Result[int]()
    assert result.data == 4

    result = Result[float]()
    assert result.data == 4

    result = Result[int](data=1)
    assert result.data == 1


@skip_36
def test_classvar():
    T = TypeVar('T')

    class Result(GenericModel, Generic[T]):
        data: T
        other: ClassVar[int] = 1

    assert Result.other == 1
    assert Result[int].other == 1
    assert Result[int](data=1).other == 1
    assert 'other' not in Result.__fields__


@skip_36
def test_non_annotated_field():
    T = TypeVar('T')

    class Result(GenericModel, Generic[T]):
        data: T
        other = True

    assert 'other' in Result.__fields__
    assert 'other' in Result[int].__fields__

    result = Result[int](data=1)
    assert result.other is True


@skip_36
def test_must_inherit_from_generic():
    with pytest.raises(TypeError) as exc_info:

        class Result(GenericModel):
            pass

        Result[int]

    assert str(exc_info.value) == 'Type Result must inherit from typing.Generic before being parameterized'


@skip_36
def test_parameters_placed_on_generic():
    T = TypeVar('T')
    with pytest.raises(TypeError, match='Type parameters should be placed on typing.Generic, not GenericModel'):

        class Result(GenericModel[T]):
            pass


@skip_36
def test_parameters_must_be_typevar():
    with pytest.raises(TypeError, match='Type GenericModel must inherit from typing.Generic before being '):

        class Result(GenericModel[int]):
            pass


@skip_36
def test_subclass_can_be_genericized():
    T = TypeVar('T')

    class Result(GenericModel, Generic[T]):
        pass

    Result[T]


@skip_36
def test_parameter_count():
    T = TypeVar('T')
    S = TypeVar('S')

    class Model(GenericModel, Generic[T, S]):
        x: T
        y: S

    with pytest.raises(TypeError) as exc_info:
        Model[int, int, int]
    assert str(exc_info.value) == 'Too many parameters for Model; actual 3, expected 2'

    with pytest.raises(TypeError) as exc_info:
        Model[int]
    assert str(exc_info.value) == 'Too few parameters for Model; actual 1, expected 2'


@skip_36
def test_cover_cache():
    cache_size = len(_generic_types_cache)
    T = TypeVar('T')

    class Model(GenericModel, Generic[T]):
        x: T

    Model[int]  # adds both with-tuple and without-tuple version to cache
    assert len(_generic_types_cache) == cache_size + 2
    Model[int]  # uses the cache
    assert len(_generic_types_cache) == cache_size + 2


@skip_36
def test_generic_config():
    data_type = TypeVar('data_type')

    class Result(GenericModel, Generic[data_type]):
        data: data_type

        class Config:
            allow_mutation = False

    result = Result[int](data=1)
    assert result.data == 1
    with pytest.raises(TypeError):
        result.data = 2


@skip_36
def test_enum_generic():
    T = TypeVar('T')

    class MyEnum(Enum):
        x = 1
        y = 2

    class Model(GenericModel, Generic[T]):
        enum: T

    Model[MyEnum](enum=MyEnum.x)
    Model[MyEnum](enum=2)


@skip_36
def test_generic():
    data_type = TypeVar('data_type')
    error_type = TypeVar('error_type')

    class Result(GenericModel, Generic[data_type, error_type]):
        data: Optional[List[data_type]]
        error: Optional[error_type]
        positive_number: int

        @validator('error', always=True)
        def validate_error(cls, v: Optional[error_type], values: Dict[str, Any]) -> Optional[error_type]:
            if values.get('data', None) is None and v is None:
                raise ValueError('Must provide data or error')
            if values.get('data', None) is not None and v is not None:
                raise ValueError('Must not provide both data and error')
            return v

        @validator('positive_number')
        def validate_positive_number(cls, v: int) -> int:
            if v < 0:
                raise ValueError
            return v

    class Error(BaseModel):
        message: str

    class Data(BaseModel):
        number: int
        text: str

    success1 = Result[Data, Error](data=[Data(number=1, text='a')], positive_number=1)
    assert success1.dict() == {'data': [{'number': 1, 'text': 'a'}], 'error': None, 'positive_number': 1}
    assert repr(success1) == "Result[Data, Error](data=[Data(number=1, text='a')], error=None, positive_number=1)"

    success2 = Result[Data, Error](error=Error(message='error'), positive_number=1)
    assert success2.dict() == {'data': None, 'error': {'message': 'error'}, 'positive_number': 1}
    assert repr(success2) == "Result[Data, Error](data=None, error=Error(message='error'), positive_number=1)"
    with pytest.raises(ValidationError) as exc_info:
        Result[Data, Error](error=Error(message='error'), positive_number=-1)
    assert exc_info.value.errors() == [{'loc': ('positive_number',), 'msg': '', 'type': 'value_error'}]

    with pytest.raises(ValidationError) as exc_info:
        Result[Data, Error](data=[Data(number=1, text='a')], error=Error(message='error'), positive_number=1)
    assert exc_info.value.errors() == [
        {'loc': ('error',), 'msg': 'Must not provide both data and error', 'type': 'value_error'}
    ]

    with pytest.raises(ValidationError) as exc_info:
        Result[Data, Error](data=[Data(number=1, text='a')], error=Error(message='error'), positive_number=1)
    assert exc_info.value.errors() == [
        {'loc': ('error',), 'msg': 'Must not provide both data and error', 'type': 'value_error'}
    ]


@skip_36
def test_alongside_concrete_generics():
    from pydantic.generics import GenericModel

    T = TypeVar('T')

    class MyModel(GenericModel, Generic[T]):
        item: T
        metadata: Dict[str, Any]

    model = MyModel[int](item=1, metadata={})
    assert model.item == 1
    assert model.metadata == {}


@skip_36
def test_complex_nesting():
    from pydantic.generics import GenericModel

    T = TypeVar('T')

    class MyModel(GenericModel, Generic[T]):
        item: List[Dict[Union[int, T], str]]

    item = [{1: 'a', 'a': 'a'}]
    model = MyModel[str](item=item)
    assert model.item == item


@skip_36
def test_required_value():
    T = TypeVar('T')

    class MyModel(GenericModel, Generic[T]):
        a: int

    with pytest.raises(ValidationError) as exc_info:
        MyModel[int]()
    assert exc_info.value.errors() == [{'loc': ('a',), 'msg': 'field required', 'type': 'value_error.missing'}]


@skip_36
def test_optional_value():
    T = TypeVar('T')

    class MyModel(GenericModel, Generic[T]):
        a: Optional[int] = 1

    model = MyModel[int]()
    assert model.dict() == {'a': 1}


@skip_36
def test_custom_schema():
    T = TypeVar('T')

    class MyModel(GenericModel, Generic[T]):
        a: int = Field(1, description='Custom')

    schema = MyModel[int].schema()
    assert schema['properties']['a'].get('description') == 'Custom'


@skip_36
def test_child_schema():
    T = TypeVar('T')

    class Model(GenericModel, Generic[T]):
        a: T

    class Child(Model[T], Generic[T]):
        pass

    schema = Child[int].schema()
    assert schema == {
        'title': 'Child[int]',
        'type': 'object',
        'properties': {'a': {'title': 'A', 'type': 'integer'}},
        'required': ['a'],
    }


@skip_36
def test_custom_generic_naming():
    T = TypeVar('T')

    class MyModel(GenericModel, Generic[T]):
        value: Optional[T]

        @classmethod
        def __concrete_name__(cls: Type[Any], params: Tuple[Type[Any], ...]) -> str:
            param_names = [param.__name__ if hasattr(param, '__name__') else str(param) for param in params]
            title = param_names[0].title()
            return f'Optional{title}Wrapper'

    assert repr(MyModel[int](value=1)) == 'OptionalIntWrapper(value=1)'
    assert repr(MyModel[str](value=None)) == 'OptionalStrWrapper(value=None)'


@skip_36
def test_nested():
    AT = TypeVar('AT')

    class InnerT(GenericModel, Generic[AT]):
        a: AT

    inner_int = InnerT[int](a=8)
    inner_str = InnerT[str](a='ate')
    inner_dict_any = InnerT[Any](a={})
    inner_int_any = InnerT[Any](a=7)

    class OuterT_SameType(GenericModel, Generic[AT]):
        i: InnerT[AT]

    OuterT_SameType[int](i=inner_int)
    OuterT_SameType[str](i=inner_str)
    OuterT_SameType[int](i=inner_int_any)  # ensure parsing the broader inner type works

    with pytest.raises(ValidationError) as exc_info:
        OuterT_SameType[int](i=inner_str)
    assert exc_info.value.errors() == [
        {'loc': ('i', 'a'), 'msg': 'value is not a valid integer', 'type': 'type_error.integer'}
    ]

    with pytest.raises(ValidationError) as exc_info:
        OuterT_SameType[int](i=inner_dict_any)
    assert exc_info.value.errors() == [
        {'loc': ('i', 'a'), 'msg': 'value is not a valid integer', 'type': 'type_error.integer'}
    ]


@skip_36
def test_partial_specification():
    AT = TypeVar('AT')
    BT = TypeVar('BT')

    class Model(GenericModel, Generic[AT, BT]):
        a: AT
        b: BT

    partial_model = Model[int, BT]
    concrete_model = partial_model[str]
    concrete_model(a=1, b='abc')
    with pytest.raises(ValidationError) as exc_info:
        concrete_model(a='abc', b=None)
    assert exc_info.value.errors() == [
        {'loc': ('a',), 'msg': 'value is not a valid integer', 'type': 'type_error.integer'},
        {'loc': ('b',), 'msg': 'none is not an allowed value', 'type': 'type_error.none.not_allowed'},
    ]


@skip_36
def test_partial_specification_name():
    AT = TypeVar('AT')
    BT = TypeVar('BT')

    class Model(GenericModel, Generic[AT, BT]):
        a: AT
        b: BT

    partial_model = Model[int, BT]
    assert partial_model.__name__ == 'Model[int, BT]'
    concrete_model = partial_model[str]
    assert concrete_model.__name__ == 'Model[int, BT][str]'


@skip_36
def test_partial_specification_instantiation():
    AT = TypeVar('AT')
    BT = TypeVar('BT')

    class Model(GenericModel, Generic[AT, BT]):
        a: AT
        b: BT

    partial_model = Model[int, BT]
    partial_model(a=1, b=2)

    partial_model(a=1, b='a')

    with pytest.raises(ValidationError) as exc_info:
        partial_model(a='a', b=2)
    assert exc_info.value.errors() == [
        {'loc': ('a',), 'msg': 'value is not a valid integer', 'type': 'type_error.integer'}
    ]


@skip_36
def test_partial_specification_instantiation_bounded():
    AT = TypeVar('AT')
    BT = TypeVar('BT', bound=int)

    class Model(GenericModel, Generic[AT, BT]):
        a: AT
        b: BT

    Model(a=1, b=1)
    with pytest.raises(ValidationError) as exc_info:
        Model(a=1, b='a')
    assert exc_info.value.errors() == [
        {'loc': ('b',), 'msg': 'value is not a valid integer', 'type': 'type_error.integer'}
    ]

    partial_model = Model[int, BT]
    partial_model(a=1, b=1)
    with pytest.raises(ValidationError) as exc_info:
        partial_model(a=1, b='a')
    assert exc_info.value.errors() == [
        {'loc': ('b',), 'msg': 'value is not a valid integer', 'type': 'type_error.integer'}
    ]


@skip_36
def test_typevar_parametrization():
    AT = TypeVar('AT')
    BT = TypeVar('BT')

    class Model(GenericModel, Generic[AT, BT]):
        a: AT
        b: BT

    CT = TypeVar('CT', bound=int)
    DT = TypeVar('DT', bound=int)

    with pytest.raises(ValidationError) as exc_info:
        Model[CT, DT](a='a', b='b')
    assert exc_info.value.errors() == [
        {'loc': ('a',), 'msg': 'value is not a valid integer', 'type': 'type_error.integer'},
        {'loc': ('b',), 'msg': 'value is not a valid integer', 'type': 'type_error.integer'},
    ]


@skip_36
def test_multiple_specification():
    AT = TypeVar('AT')
    BT = TypeVar('BT')

    class Model(GenericModel, Generic[AT, BT]):
        a: AT
        b: BT

    CT = TypeVar('CT')
    partial_model = Model[CT, CT]
    concrete_model = partial_model[str]

    with pytest.raises(ValidationError) as exc_info:
        concrete_model(a=None, b=None)
    assert exc_info.value.errors() == [
        {'loc': ('a',), 'msg': 'none is not an allowed value', 'type': 'type_error.none.not_allowed'},
        {'loc': ('b',), 'msg': 'none is not an allowed value', 'type': 'type_error.none.not_allowed'},
    ]


@skip_36
<<<<<<< HEAD
def test_has_typevar():
    T = TypeVar('T')

    class Model(GenericModel, Generic[T]):
        a: T

    assert _has_typevar(Model[T])
    assert _has_typevar(Optional[List[Union[str, Model[T]]]])
    assert not _has_typevar(Optional[List[Union[str, Model[int]]]])


@skip_36
def test_nested_identity_parameterization():
    T = TypeVar('T')
    T2 = TypeVar('T2')

    class Model(GenericModel, Generic[T]):
        a: T

    assert Model[T][T][T] is Model
    assert Model[T] is Model
    assert Model[T2] is not Model


@skip_36
def test_deep_generic():
    T = TypeVar('T')
    S = TypeVar('S')
    R = TypeVar('R')

    class OuterModel(GenericModel, Generic[T, S, R]):
        a: Dict[R, Optional[List[T]]]
        b: Optional[Union[S, R]]
        c: R
        d: float

    class InnerModel(GenericModel, Generic[T, R]):
        c: T
        d: R

    class NormalModel(BaseModel):
        e: int
        f: str

    inner_model = InnerModel[int, str]
    generic_model = OuterModel[inner_model, NormalModel, int]

    inner_models = [inner_model(c=1, d='a')]
    generic_model(a={1: inner_models, 2: None}, b=None, c=1, d=1.5)
    generic_model(a={}, b=NormalModel(e=1, f='a'), c=1, d=1.5)
    generic_model(a={}, b=1, c=1, d=1.5)

    assert InnerModel.__concrete__ is False
    assert inner_model.__concrete__ is True


@skip_36
def test_deep_generic_with_inner_typevar():
    T = TypeVar('T')

    class OuterModel(GenericModel, Generic[T]):
        a: List[T]

    class InnerModel(OuterModel[T], Generic[T]):
        pass

    assert InnerModel[int].__concrete__ is True
    assert InnerModel.__concrete__ is False

    with pytest.raises(ValidationError):
        InnerModel[int](a=['wrong'])
    assert InnerModel[int](a=['1']).a == [1]


@skip_36
def test_deep_generic_with_referenced_generic():
    T = TypeVar('T')
    R = TypeVar('R')

    class ReferencedModel(GenericModel, Generic[R]):
        a: R

    class OuterModel(GenericModel, Generic[T]):
        a: ReferencedModel[T]

    class InnerModel(OuterModel[T], Generic[T]):
        pass

    assert InnerModel[int].__concrete__ is True
    assert InnerModel.__concrete__ is False

    with pytest.raises(ValidationError):
        InnerModel[int](a={'a': 'wrong'})
    assert InnerModel[int](a={'a': 1}).a.a == 1


@skip_36
def test_deep_generic_with_referenced_inner_generic():
    T = TypeVar('T')

    class ReferencedModel(GenericModel, Generic[T]):
        a: T

    class OuterModel(GenericModel, Generic[T]):
        a: Optional[List[Union[ReferencedModel[T], str]]]

    class InnerModel(OuterModel[T], Generic[T]):
        pass

    assert InnerModel[int].__concrete__ is True
    assert InnerModel.__concrete__ is False

    with pytest.raises(ValidationError):
        InnerModel[int](a=['s', {'a': 'wrong'}])
    assert InnerModel[int](a=['s', {'a': 1}]).a[1].a == 1

    assert InnerModel[int].__fields__['a'].outer_type_ == List[Union[ReferencedModel[int], str]]
    assert (InnerModel[int].__fields__['a'].sub_fields[0].sub_fields[0].outer_type_.__fields__['a'].outer_type_) == int


@skip_36
def test_deep_generic_with_multiple_typevars():
    T = TypeVar('T')
    U = TypeVar('U')

    class OuterModel(GenericModel, Generic[T]):
        data: List[T]

    class InnerModel(OuterModel[T], Generic[U, T]):
        extra: U

    ConcreteInnerModel = InnerModel[int, float]
    assert ConcreteInnerModel.__fields__['data'].outer_type_ == List[float]
    assert ConcreteInnerModel.__fields__['extra'].outer_type_ == int

    assert ConcreteInnerModel(data=['1'], extra='2').dict() == {'data': [1.0], 'extra': 2}


@skip_36
def test_generic_with_generic_type():
    T = TypeVar('T')

    class ModelWithType(GenericModel, Generic[T]):
        some_type: Type[T]

    class ReferenceModel(GenericModel, Generic[T]):
        abstract_base_with_type: ModelWithType[T]

    ReferenceModel[int]


@skip_36
def test_generic_subclass_of_concrete_generic():
    T = TypeVar('T')
    U = TypeVar('U')

    class GenericBaseModel(GenericModel, Generic[T]):
        data: T

    class GenericSub(GenericBaseModel[int], Generic[U]):
        extra: U

    GenericSub[str]



@skip_36
def test_deep_generic_with_multiple_inheritance():
    K = TypeVar('K')
    V = TypeVar('V')
    T = TypeVar('T')

    class OuterModelA(GenericModel, Generic[K, V]):
        data: Dict[K, V]

    class OuterModelB(GenericModel, Generic[T]):
        stuff: List[T]

    class InnerModel(OuterModelA[K, V], OuterModelB[T], Generic[K, V, T]):
        extra: int

    ConcreteInnerModel = InnerModel[int, float, str]
    assert ConcreteInnerModel.__fields__['data'].outer_type_ == Dict[int, float]
    assert ConcreteInnerModel.__fields__['stuff'].outer_type_ == List[str]
    assert ConcreteInnerModel.__fields__['extra'].outer_type_ == int

    ConcreteInnerModel(data={1.1: '5'}, stuff=[123], extra=5).dict() == {
        'data': {1: 5},
        'stuff': ['123'],
        'extra': 5,
    }


@skip_36
def test_generic_with_generic_type_1():
    T = TypeVar('T')

    class ModelWithType(GenericModel, Generic[T]):
        # Type resolves to type origin of "type" which is non-subscriptible for
        # python < 3.9 so we want to make sure it works for other versions
        some_type: Type[T]

    class ReferenceModel(GenericModel, Generic[T]):
        abstract_base_with_type: ModelWithType[T]

    ReferenceModel[int]


@skip_36
def test_generic_with_generic_type_2():
    T = TypeVar('T')

    class ModelWithType(GenericModel, Generic[T]):
        # Type resolves to type origin of "collections.abc.Sequence" which is
        # non-subscriptible for
        # python < 3.9 so we want to make sure it works for other versions
        some_type: Sequence[T]

    class ReferenceModel(GenericModel, Generic[T]):
        abstract_base_with_type: ModelWithType[T]

    ReferenceModel[int]


@skip_36
def test_abstract_generic_type_recursion():
    T = TypeVar('T')

    class BaseInnerClass(GenericModel, abc.ABC, Generic[T]):
        base_data: T

        @abc.abstractmethod
        def base_abstract(self) -> None:
            pass

    class ConcreteInnerClass(BaseInnerClass[T], Generic[T]):

        def base_abstract(self) -> None:
            return None

    class OuterClass(GenericModel, Generic[T]):
        inner_class: BaseInnerClass[T]

    OuterClass[int](inner_class=ConcreteInnerClass[int](base_data=2))
    OuterClass(inner_class=ConcreteInnerClass(base_data=2))


@skip_36
def test_generic_partial_recursive():
    T = TypeVar('T')
    U = TypeVar('U')

    class VeryInnerModel(GenericModel, Generic[T, U]):
        t: T
        u: U
        some_callable: Callable[[Optional[int], str], None]

    class InnerModel(GenericModel, Generic[T, U]):
        very_inner: VeryInnerModel[T, U]

    class OuterModelBase(GenericModel, abc.ABC, Generic[U]):
        pass

    class OuterModel(OuterModelBase[U], Generic[U]):
        inner_model: InnerModel[str, U]

    OuterModel[int]

@skip_36
def test_generic_with_callable():
    T = TypeVar('T')
    U = TypeVar('U')

    class GenericModelWithCallable(GenericModel, Generic[T, U]):
        t: T
        some_callable: Callable[[U, str], None]

    ConcreteModel = GenericModelWithCallable[int, str]
    assert ConcreteModel.__concrete__ is True
    PartialModel = GenericModelWithCallable[int, U]
    assert PartialModel.__concrete__ is False
    assert PartialModel[int].__concrete__ is True


@skip_36
def test_nested_with_partial():
    T = TypeVar('T')
    U = TypeVar('U')

    class Model(GenericModel, Generic[T, U]):
        t: List[T]
        u: List[U]

    alias = Model[int, U]
    assert alias.__concrete__ is False
    concrete = alias[int]
    assert concrete.__concrete__ is True
    partial_recursive_alias = Model[List[T], int]
    assert partial_recursive_alias.__concrete__ is False
    concrete_recursive = partial_recursive_alias[int]
    assert concrete_recursive.__concrete__ is True


=======
def test_generic_subclass_of_concrete_generic():
    T = TypeVar('T')
    U = TypeVar('U')

    class GenericBaseModel(GenericModel, Generic[T]):
        data: T

    class GenericSub(GenericBaseModel[int], Generic[U]):
        extra: U

    ConcreteSub = GenericSub[int]

    with pytest.raises(ValidationError):
        ConcreteSub(data=2, extra='wrong')

    with pytest.raises(ValidationError):
        ConcreteSub(data='wrong', extra=2)

    ConcreteSub(data=2, extra=3)


@skip_36
def test_generic_model_pickle(create_module):
    # Using create_module because pickle doesn't support
    # objects with <locals> in their __qualname__  (e. g. defined in function)
    @create_module
    def module():
        import pickle
        from typing import Generic, TypeVar

        from pydantic import BaseModel
        from pydantic.generics import GenericModel

        t = TypeVar('t')

        class Model(BaseModel):
            a: float
            b: int = 10

        class MyGeneric(GenericModel, Generic[t]):
            value: t

        original = MyGeneric[Model](value=Model(a='24'))
        dumped = pickle.dumps(original)
        loaded = pickle.loads(dumped)
        assert loaded.value.a == original.value.a == 24
        assert loaded.value.b == original.value.b == 10
        assert loaded == original


@skip_36
def test_generic_model_from_function_pickle_fail(create_module):
    @create_module
    def module():
        import pickle
        from typing import Generic, TypeVar

        import pytest

        from pydantic import BaseModel
        from pydantic.generics import GenericModel

        t = TypeVar('t')

        class Model(BaseModel):
            a: float
            b: int = 10

        class MyGeneric(GenericModel, Generic[t]):
            value: t

        def get_generic(t):
            return MyGeneric[t]

        original = get_generic(Model)(value=Model(a='24'))
        with pytest.raises(pickle.PicklingError):
            pickle.dumps(original)


@skip_36
def test_generic_model_redefined_without_cache_fail(create_module):
    @create_module
    def module():
        from typing import Generic, TypeVar

        import pytest

        from pydantic.generics import GenericModel, _generic_types_cache

        t = TypeVar('t')

        class MyGeneric(GenericModel, Generic[t]):
            value: t

        concrete = MyGeneric[t]
        _generic_types_cache.clear()
        with pytest.raises(
            TypeError, match=r"'MyGeneric\[t\]' already defined above, please consider reusing it"
        ) as exc_info:
            MyGeneric[t]

        cause = exc_info.value.__cause__
        assert isinstance(cause, NameError), cause
        expected_message = f"Name conflict: 'MyGeneric[t]' in {__name__!r} is already used by {concrete!r}"
        assert cause.args[0] == expected_message, f'{cause.args[0]} != {expected_message}'


def test_get_caller_module_name(create_module):
    @create_module
    def module():
        from pydantic.generics import get_caller_module_name

        def get_current_module_name():
            return get_caller_module_name()

        assert get_current_module_name() == __name__


def test_get_caller_module_name_not_found(mocker):
    mocker.patch('inspect.getmodule', return_value=None)
    assert get_caller_module_name() is None


def test_is_call_from_module(create_module):
    @create_module
    def module():
        from pydantic.generics import is_call_from_module

        def function():
            assert is_call_from_module()

            another_function()

        def another_function():
            assert not is_call_from_module()
            third_function()

        def third_function():
            assert not is_call_from_module()

        function()


def test_is_call_from_module_called_in_module(create_module):
    @create_module
    def module():
        from unittest.mock import patch

        import pytest

        from pydantic.generics import is_call_from_module

        with pytest.raises(RuntimeError, match='This function must be used inside another function') as exc_info:
            with patch('inspect.stack', new=lambda: [..., ...]):
                is_call_from_module()

        e = exc_info.value
        assert isinstance(e.__cause__, IndexError)
        assert isinstance(e.__context__, IndexError)


def test_get_caller_module_called_from_module(create_module):
    @create_module
    def module():
        from unittest.mock import patch

        import pytest

        from pydantic.generics import get_caller_module_name

        with pytest.raises(RuntimeError, match='This function must be used inside another function') as exc_info:
            with patch('inspect.stack', new=lambda: [..., ...]):
                get_caller_module_name()

        e = exc_info.value
        assert isinstance(e.__cause__, IndexError)
        assert isinstance(e.__context__, IndexError)
>>>>>>> 73ed6ed5
<|MERGE_RESOLUTION|>--- conflicted
+++ resolved
@@ -7,11 +7,7 @@
 import pytest
 
 from pydantic import BaseModel, Field, ValidationError, root_validator, validator
-<<<<<<< HEAD
-from pydantic.generics import GenericModel, _generic_types_cache, _has_typevar
-=======
-from pydantic.generics import GenericModel, _generic_types_cache, get_caller_module_name
->>>>>>> 73ed6ed5
+from pydantic.generics import GenericModel, _generic_types_cache, _has_typevar, get_caller_module_name
 
 skip_36 = pytest.mark.skipif(sys.version_info < (3, 7), reason='generics only supported for python 3.7 and above')
 
@@ -578,7 +574,186 @@
 
 
 @skip_36
-<<<<<<< HEAD
+def test_generic_subclass_of_concrete_generic():
+    T = TypeVar('T')
+    U = TypeVar('U')
+
+    class GenericBaseModel(GenericModel, Generic[T]):
+        data: T
+
+    class GenericSub(GenericBaseModel[int], Generic[U]):
+        extra: U
+
+    ConcreteSub = GenericSub[int]
+
+    with pytest.raises(ValidationError):
+        ConcreteSub(data=2, extra='wrong')
+
+    with pytest.raises(ValidationError):
+        ConcreteSub(data='wrong', extra=2)
+
+    ConcreteSub(data=2, extra=3)
+
+
+@skip_36
+def test_generic_model_pickle(create_module):
+    # Using create_module because pickle doesn't support
+    # objects with <locals> in their __qualname__  (e. g. defined in function)
+    @create_module
+    def module():
+        import pickle
+        from typing import Generic, TypeVar
+
+        from pydantic import BaseModel
+        from pydantic.generics import GenericModel
+
+        t = TypeVar('t')
+
+        class Model(BaseModel):
+            a: float
+            b: int = 10
+
+        class MyGeneric(GenericModel, Generic[t]):
+            value: t
+
+        original = MyGeneric[Model](value=Model(a='24'))
+        dumped = pickle.dumps(original)
+        loaded = pickle.loads(dumped)
+        assert loaded.value.a == original.value.a == 24
+        assert loaded.value.b == original.value.b == 10
+        assert loaded == original
+
+
+@skip_36
+def test_generic_model_from_function_pickle_fail(create_module):
+    @create_module
+    def module():
+        import pickle
+        from typing import Generic, TypeVar
+
+        import pytest
+
+        from pydantic import BaseModel
+        from pydantic.generics import GenericModel
+
+        t = TypeVar('t')
+
+        class Model(BaseModel):
+            a: float
+            b: int = 10
+
+        class MyGeneric(GenericModel, Generic[t]):
+            value: t
+
+        def get_generic(t):
+            return MyGeneric[t]
+
+        original = get_generic(Model)(value=Model(a='24'))
+        with pytest.raises(pickle.PicklingError):
+            pickle.dumps(original)
+
+
+@skip_36
+def test_generic_model_redefined_without_cache_fail(create_module):
+    @create_module
+    def module():
+        from typing import Generic, TypeVar
+
+        import pytest
+
+        from pydantic.generics import GenericModel, _generic_types_cache
+
+        t = TypeVar('t')
+
+        class MyGeneric(GenericModel, Generic[t]):
+            value: t
+
+        concrete = MyGeneric[t]
+        _generic_types_cache.clear()
+        with pytest.raises(
+            TypeError, match=r"'MyGeneric\[t\]' already defined above, please consider reusing it"
+        ) as exc_info:
+            MyGeneric[t]
+
+        cause = exc_info.value.__cause__
+        assert isinstance(cause, NameError), cause
+        expected_message = f"Name conflict: 'MyGeneric[t]' in {__name__!r} is already used by {concrete!r}"
+        assert cause.args[0] == expected_message, f'{cause.args[0]} != {expected_message}'
+
+
+def test_get_caller_module_name(create_module):
+    @create_module
+    def module():
+        from pydantic.generics import get_caller_module_name
+
+        def get_current_module_name():
+            return get_caller_module_name()
+
+        assert get_current_module_name() == __name__
+
+
+def test_get_caller_module_name_not_found(mocker):
+    mocker.patch('inspect.getmodule', return_value=None)
+    assert get_caller_module_name() is None
+
+
+def test_is_call_from_module(create_module):
+    @create_module
+    def module():
+        from pydantic.generics import is_call_from_module
+
+        def function():
+            assert is_call_from_module()
+
+            another_function()
+
+        def another_function():
+            assert not is_call_from_module()
+            third_function()
+
+        def third_function():
+            assert not is_call_from_module()
+
+        function()
+
+
+def test_is_call_from_module_called_in_module(create_module):
+    @create_module
+    def module():
+        from unittest.mock import patch
+
+        import pytest
+
+        from pydantic.generics import is_call_from_module
+
+        with pytest.raises(RuntimeError, match='This function must be used inside another function') as exc_info:
+            with patch('inspect.stack', new=lambda: [..., ...]):
+                is_call_from_module()
+
+        e = exc_info.value
+        assert isinstance(e.__cause__, IndexError)
+        assert isinstance(e.__context__, IndexError)
+
+
+def test_get_caller_module_called_from_module(create_module):
+    @create_module
+    def module():
+        from unittest.mock import patch
+
+        import pytest
+
+        from pydantic.generics import get_caller_module_name
+
+        with pytest.raises(RuntimeError, match='This function must be used inside another function') as exc_info:
+            with patch('inspect.stack', new=lambda: [..., ...]):
+                get_caller_module_name()
+
+        e = exc_info.value
+        assert isinstance(e.__cause__, IndexError)
+        assert isinstance(e.__context__, IndexError)
+
+
+@skip_36
 def test_has_typevar():
     T = TypeVar('T')
 
@@ -882,182 +1057,3 @@
     assert concrete_recursive.__concrete__ is True
 
 
-=======
-def test_generic_subclass_of_concrete_generic():
-    T = TypeVar('T')
-    U = TypeVar('U')
-
-    class GenericBaseModel(GenericModel, Generic[T]):
-        data: T
-
-    class GenericSub(GenericBaseModel[int], Generic[U]):
-        extra: U
-
-    ConcreteSub = GenericSub[int]
-
-    with pytest.raises(ValidationError):
-        ConcreteSub(data=2, extra='wrong')
-
-    with pytest.raises(ValidationError):
-        ConcreteSub(data='wrong', extra=2)
-
-    ConcreteSub(data=2, extra=3)
-
-
-@skip_36
-def test_generic_model_pickle(create_module):
-    # Using create_module because pickle doesn't support
-    # objects with <locals> in their __qualname__  (e. g. defined in function)
-    @create_module
-    def module():
-        import pickle
-        from typing import Generic, TypeVar
-
-        from pydantic import BaseModel
-        from pydantic.generics import GenericModel
-
-        t = TypeVar('t')
-
-        class Model(BaseModel):
-            a: float
-            b: int = 10
-
-        class MyGeneric(GenericModel, Generic[t]):
-            value: t
-
-        original = MyGeneric[Model](value=Model(a='24'))
-        dumped = pickle.dumps(original)
-        loaded = pickle.loads(dumped)
-        assert loaded.value.a == original.value.a == 24
-        assert loaded.value.b == original.value.b == 10
-        assert loaded == original
-
-
-@skip_36
-def test_generic_model_from_function_pickle_fail(create_module):
-    @create_module
-    def module():
-        import pickle
-        from typing import Generic, TypeVar
-
-        import pytest
-
-        from pydantic import BaseModel
-        from pydantic.generics import GenericModel
-
-        t = TypeVar('t')
-
-        class Model(BaseModel):
-            a: float
-            b: int = 10
-
-        class MyGeneric(GenericModel, Generic[t]):
-            value: t
-
-        def get_generic(t):
-            return MyGeneric[t]
-
-        original = get_generic(Model)(value=Model(a='24'))
-        with pytest.raises(pickle.PicklingError):
-            pickle.dumps(original)
-
-
-@skip_36
-def test_generic_model_redefined_without_cache_fail(create_module):
-    @create_module
-    def module():
-        from typing import Generic, TypeVar
-
-        import pytest
-
-        from pydantic.generics import GenericModel, _generic_types_cache
-
-        t = TypeVar('t')
-
-        class MyGeneric(GenericModel, Generic[t]):
-            value: t
-
-        concrete = MyGeneric[t]
-        _generic_types_cache.clear()
-        with pytest.raises(
-            TypeError, match=r"'MyGeneric\[t\]' already defined above, please consider reusing it"
-        ) as exc_info:
-            MyGeneric[t]
-
-        cause = exc_info.value.__cause__
-        assert isinstance(cause, NameError), cause
-        expected_message = f"Name conflict: 'MyGeneric[t]' in {__name__!r} is already used by {concrete!r}"
-        assert cause.args[0] == expected_message, f'{cause.args[0]} != {expected_message}'
-
-
-def test_get_caller_module_name(create_module):
-    @create_module
-    def module():
-        from pydantic.generics import get_caller_module_name
-
-        def get_current_module_name():
-            return get_caller_module_name()
-
-        assert get_current_module_name() == __name__
-
-
-def test_get_caller_module_name_not_found(mocker):
-    mocker.patch('inspect.getmodule', return_value=None)
-    assert get_caller_module_name() is None
-
-
-def test_is_call_from_module(create_module):
-    @create_module
-    def module():
-        from pydantic.generics import is_call_from_module
-
-        def function():
-            assert is_call_from_module()
-
-            another_function()
-
-        def another_function():
-            assert not is_call_from_module()
-            third_function()
-
-        def third_function():
-            assert not is_call_from_module()
-
-        function()
-
-
-def test_is_call_from_module_called_in_module(create_module):
-    @create_module
-    def module():
-        from unittest.mock import patch
-
-        import pytest
-
-        from pydantic.generics import is_call_from_module
-
-        with pytest.raises(RuntimeError, match='This function must be used inside another function') as exc_info:
-            with patch('inspect.stack', new=lambda: [..., ...]):
-                is_call_from_module()
-
-        e = exc_info.value
-        assert isinstance(e.__cause__, IndexError)
-        assert isinstance(e.__context__, IndexError)
-
-
-def test_get_caller_module_called_from_module(create_module):
-    @create_module
-    def module():
-        from unittest.mock import patch
-
-        import pytest
-
-        from pydantic.generics import get_caller_module_name
-
-        with pytest.raises(RuntimeError, match='This function must be used inside another function') as exc_info:
-            with patch('inspect.stack', new=lambda: [..., ...]):
-                get_caller_module_name()
-
-        e = exc_info.value
-        assert isinstance(e.__cause__, IndexError)
-        assert isinstance(e.__context__, IndexError)
->>>>>>> 73ed6ed5
